--- conflicted
+++ resolved
@@ -68,14 +68,8 @@
 		_, err = w.Write(b)
 		assert.NoError(err)
 	})
-<<<<<<< HEAD
 	req := s.CreateRequest(http.MethodGet, "https://localhost:8080/", nil)
 	err := web.JSONToBody(data{"correct", 12345, true}, req)
-=======
-	req, err := http.NewRequest(http.MethodGet, "https://localhost:8080/", nil)
-	assert.NoError(err)
-	err = web.JSONToBody(data{"correct", 12345, true}, req)
->>>>>>> 05829beb
 	assert.NoError(err)
 	resp, err := s.Do(req)
 	assert.NoError(err)
@@ -92,12 +86,9 @@
 		_, err := w.Write([]byte("{xyz)[]"))
 		assert.NoError(err)
 	})
-<<<<<<< HEAD
 	req = s.CreateRequest(http.MethodGet, "https://localhost:8080/", nil)
-=======
 	req, err = http.NewRequest(http.MethodGet, "https://localhost:8080/", nil)
 	assert.NoError(err)
->>>>>>> 05829beb
 	err = web.JSONToBody(data{"correct", 12345, true}, req)
 	assert.NoError(err)
 	resp, err = s.Do(req)
